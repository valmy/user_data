--- conflicted
+++ resolved
@@ -20,13 +20,10 @@
       "FARTCOIN/USDT:USDT",
       "CFX/USDT:USDT",
       "ARB/USDT:USDT",
-<<<<<<< HEAD
-      "WIF/USDT:USDT"
-=======
+      "WIF/USDT:USDT",
       "PENDLE/USDT:USDT",
       "XLM/USDT:USDT",
       "LTC/USDT:USDT"
->>>>>>> 6ce7d0bc
     ],
     "pair_blacklist": [
       // "ETH/USDT:USDT",
@@ -44,15 +41,12 @@
       // "ENA/USDT:USDT",
       // "PENGU/USDT:USDT",
       // "FARTCOIN/USDT:USDT",
-<<<<<<< HEAD
-      // "CFX/USDT:USDT"
+      // "CFX/USDT:USDT",
       // "ARB/USDT:USDT",
-      // "WIF/USDT:USDT"
-=======
-      // "CFX/USDT:USDT",
-      // "ARB/USDT:USDT"
-      // "PENDLE/USDT:USDT"
->>>>>>> 6ce7d0bc
+      // "WIF/USDT:USDT",
+      // "PENDLE/USDT:USDT",
+      // "XLM/USDT:USDT",
+      // "LTC/USDT:USDT"
     ]
   },
   "pairlists": [
